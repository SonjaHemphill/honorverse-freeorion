--- conflicted
+++ resolved
@@ -1501,7 +1501,6 @@
         // update planet panel container
         std::vector<const Planet*> plt_vec = s_system->FindObjects<Planet>();
         m_planet_panel_container->SetPlanets(plt_vec, s_system->Star());
-<<<<<<< HEAD
 
 
         // connect signals so changes to planets will update GUI
@@ -1511,17 +1510,6 @@
         }
 
 
-=======
-
-
-        // connect signals so changes to planets will update GUI
-        for (unsigned int i = 0; i < plt_vec.size(); i++) {
-            m_system_connections.insert(GG::Connect(plt_vec[i]->StateChangedSignal,             &MultiIconValueIndicator::Update,       m_system_resource_summary));
-            m_system_connections.insert(GG::Connect(plt_vec[i]->ResourceCenterChangedSignal,    SidePanel::ResourceCenterChangedSignal));
-        }
-
-
->>>>>>> 5e0a9970
         // populate system resource summary
 
         // get planets owned by player's empire
@@ -1535,13 +1523,10 @@
         meter_types.push_back(METER_FARMING);   meter_types.push_back(METER_MINING);    meter_types.push_back(METER_INDUSTRY);
         meter_types.push_back(METER_RESEARCH);  meter_types.push_back(METER_TRADE);
 
-<<<<<<< HEAD
-=======
 
         const int MAX_PLANET_DIAMETER = GetOptionsDB().Get<int>("UI.sidepanel-planet-max-diameter");
 
 
->>>>>>> 5e0a9970
         // refresh the system resource summary.
         delete m_system_resource_summary;
         m_system_resource_summary = new MultiIconValueIndicator(Width() - MAX_PLANET_DIAMETER - 8, owned_planets, meter_types);
@@ -1558,11 +1543,7 @@
                 MeterType type = *it;
                 // add tooltip for each meter type
                 boost::shared_ptr<GG::BrowseInfoWnd> browse_wnd = boost::shared_ptr<GG::BrowseInfoWnd>(
-<<<<<<< HEAD
-                                                                      new SystemResourceSummaryBrowseWnd(MeterToResource(type), s_system));
-=======
                     new SystemResourceSummaryBrowseWnd(MeterToResource(type), s_system, HumanClientApp::GetApp()->EmpireID()));
->>>>>>> 5e0a9970
                 m_system_resource_summary->SetToolTip(type, browse_wnd);
             }
 
