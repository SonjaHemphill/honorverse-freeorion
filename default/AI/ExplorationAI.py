--- conflicted
+++ resolved
@@ -135,15 +135,6 @@
         else:
             pre_vis = "an unknown system"
         if fo.currentTurn() < 50:
-<<<<<<< HEAD
-            print "*** system ID %d ( %s ) ; previously %s, new visibility_turns vector is %s " % (cur_system_id, sys_name, pre_vis, [turn for turn in universe.getVisibilityTurns(cur_system_id, empire_id)])
-        status_str = "*** system ID %d ( %s ) ; " % (cur_system_id, sys_name)
-        is_visible = universe.getVisibilityTurns(cur_system_id, empire_id)[fo.visibility.partial] > 0  # more precisely, this means HAS BEEN visible
-        #print "previous visTurns result: %s"% ([val for val in universe.getVisibilityTurns(cur_system_id, empire_id)], )
-        #print "new visTurns result: %s"% (dictFromMap( universe.getVisibilityTurnsMap(cur_system_id, empire_id)), )
-        is_connected = universe.systemsConnected(cur_system_id, home_system_id, -1)  # self.empire_id)
-        status_str += " -- is %s partially visible " % (["not", ""][is_visible])
-=======
             visibility_turn_list = sorted(dict_from_map(universe.getVisibilityTurnsMap(cur_system_id, empire_id)).items(),
                                           key=lambda x: x[0].numerator)
             visibility_info = ['%s: %s' % (vis.name, turn) for vis, turn in visibility_turn_list]
@@ -152,7 +143,6 @@
         has_been_visible = dict_from_map(universe.getVisibilityTurnsMap(cur_system_id, empire_id)).get(fo.visibility.partial, 0) > 0
         is_connected = universe.systemsConnected(cur_system_id, home_system_id, -1)  # self.empire_id)
         status_str += " -- is %s partially visible " % (["not", ""][has_been_visible])
->>>>>>> 75974940
         status_str += " -- is %s visibly connected to homesystem " % (["not", ""][is_connected])
         if has_been_visible:
             sys_status = foAI.foAIstate.systemStatus.setdefault(cur_system_id, {})
