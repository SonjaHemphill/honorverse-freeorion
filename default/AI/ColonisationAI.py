--- conflicted
+++ resolved
@@ -35,11 +35,7 @@
 annexable_planet_ids = set()
 systems_by_supply_tier = {}
 system_supply = {}
-<<<<<<< HEAD
 planet_supply_cache = {}  # includes system supply
-cur_best_mil_ship_rating = 20
-=======
->>>>>>> 147d4ced
 all_colony_opportunities = {}
 gotRuins = False
 got_ast = False
@@ -174,8 +170,8 @@
     # print "standard supply calc took ", supp_timing[0][-1]-supp_timing[0][-2]
     print
     print "New Supply Calc:"
-    print "Known Systems:", ppstring(list(universe.systemIDs))
-    print "Base Supply:", ppstring(dict_from_map(empire.systemSupplyRanges))
+    print "Known Systems:", list(universe.systemIDs)
+    print "Base Supply:", dict_from_map(empire.systemSupplyRanges)
     # Note: empire.supplyProjections supply projection has one major difference from standard supply calculations-- if
     # the final parameter (obstructed) is False then it intentionally ignores existing obstructions/blockades, so
     # a Sentinel or somesuch might throw it off, That is an area for future improvement
@@ -183,10 +179,10 @@
     for sys_id, supply_val in system_supply.items():
         # print PlanetUtilsAI.sys_name_ids([sys_id]), ' -- ', supply_val
         systems_by_supply_tier.setdefault(min(0, supply_val), []).append(sys_id)
-    print "New Supply connected systems: ",  ppstring(PlanetUtilsAI.sys_name_ids(systems_by_supply_tier.get(0, [])))
-    print "New 1st Ring of annexable sys's: ", ppstring(PlanetUtilsAI.sys_name_ids(systems_by_supply_tier.get(-1, [])))
-    print "New 2nd Ring of annexable sys's: ", ppstring(PlanetUtilsAI.sys_name_ids(systems_by_supply_tier.get(-2, [])))
-    print "New 3rd Ring of annexable sys's: ", ppstring(PlanetUtilsAI.sys_name_ids(systems_by_supply_tier.get(-3, [])))
+    print "New Supply connected systems: ", ppstring(PlanetUtilsAI.sys_name_ids(systems_by_supply_tier.get(0, [])))
+    print "New First Ring of annexable systems: ", ppstring(PlanetUtilsAI.sys_name_ids(systems_by_supply_tier.get(-1, [])))
+    print "New Second Ring of annexable systems: ", ppstring(PlanetUtilsAI.sys_name_ids(systems_by_supply_tier.get(-2, [])))
+    print "New Third Ring of annexable systems: ", ppstring(PlanetUtilsAI.sys_name_ids(systems_by_supply_tier.get(-3, [])))
     # print "new supply calc took ", new_time-supp_timing[0][-1]
     annexable_system_ids.clear()  # TODO: distinguish colony-annexable systems and outpost-annexable systems
     annexable_ring1.clear()
@@ -217,8 +213,7 @@
     explored_system_ids = foAI.foAIstate.get_explorable_systems(AIExplorableSystemType.EXPLORABLE_SYSTEM_EXPLORED)
     un_ex_sys_ids = list(foAI.foAIstate.get_explorable_systems(AIExplorableSystemType.EXPLORABLE_SYSTEM_UNEXPLORED))
     un_ex_systems = map(universe.getSystem, un_ex_sys_ids)
-    print "Unexplored Systems: %s " % ppstring([(sysID, (sys and sys.name) or "name unknown") for sysID, sys in
-                                       zip(un_ex_sys_ids, un_ex_systems)])
+    print "Unexplored Systems: %s " % un_ex_systems
     print "Explored SystemIDs: " + str(list(explored_system_ids))
 
     explored_planet_ids = PlanetUtilsAI.get_planets_in__systems_ids(explored_system_ids)
