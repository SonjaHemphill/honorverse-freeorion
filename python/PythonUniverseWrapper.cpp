--- conflicted
+++ resolved
@@ -155,37 +155,6 @@
     }
     boost::function<std::map<int,double> (const Universe&, int, int)> SystemNeighborsMapFunc =      &SystemNeighborsMapP;
 
-<<<<<<< HEAD
-    int                     VisibilityP(const Universe& universe, int object_id, int empire_id = ALL_EMPIRES) {
-        int retval;
-        //std::vector<int> retval;
-        try {
-            retval = universe.GetObjectVisibilityByEmpire(object_id, empire_id);
-            return retval;
-        } catch (...) {
-        }
-        return INVALID_VISIBILITY;
-    }
-    boost::function<int (const Universe&, int, int)> VisibilityFunc =                           &VisibilityP;
-
-    std::vector<int>        VisibilityTurnsP(const Universe& universe, int object_id, int empire_id = ALL_EMPIRES) {
-        Universe::VisibilityTurnMap  vismap;
-        std::vector<int> retval;
-        try {
-            vismap = universe.GetObjectVisibilityTurnMapByEmpire(object_id, empire_id);
-            retval.push_back(vismap[VIS_NO_VISIBILITY]);
-            retval.push_back(vismap[VIS_BASIC_VISIBILITY]);
-            retval.push_back(vismap[VIS_PARTIAL_VISIBILITY]);
-            retval.push_back(vismap[VIS_FULL_VISIBILITY]);
-            return retval;
-        } catch (...) {
-        }
-        return retval;
-    }
-    boost::function<std::vector<int> (const Universe&, int, int)> VisibilityTurnsFunc =         &VisibilityTurnsP;
-
-=======
->>>>>>> 75974940
     const Meter*            (UniverseObject::*ObjectGetMeter)(MeterType) const =                &UniverseObject::GetMeter;
     const std::map<MeterType, Meter>&
                             (UniverseObject::*ObjectMeters)(void) const =                       &UniverseObject::Meters;
@@ -221,15 +190,6 @@
         return results;
     }
     boost::function<std::vector<int> (const ShipDesign&)> AttackStatsFunc =                 &AttackStatsP;
-
-    std::vector<ShipSlotType> HullSlots(const HullType& hull) {
-        std::vector<ShipSlotType> retval;
-        std::vector< HullType::Slot > slots = hull.Slots();
-        for (std::vector<HullType::Slot>::iterator s_it = slots.begin(); s_it != slots.end(); s_it++ )
-            retval.push_back(s_it->type);
-        return retval;
-    }
-    boost::function<std::vector<ShipSlotType> (const HullType&)> HullSlotsFunc =                &HullSlots;
 
     std::vector<ShipSlotType> HullSlots(const HullType& hull) {
         std::vector<ShipSlotType> retval;
