--- conflicted
+++ resolved
@@ -170,15 +170,7 @@
     m_single_player_game(true),
     m_game_started(false),
     m_connected(false),
-<<<<<<< HEAD
     m_auto_turns(0)
-=======
-    m_auto_turns(0),
-    m_root(root),
-    m_scene_manager(scene_manager),
-    m_camera(camera),
-    m_viewport(viewport)
->>>>>>> 75974940
 {
 #ifdef ENABLE_CRASH_BACKTRACE
     signal(SIGSEGV, SigHandler);
@@ -260,12 +252,9 @@
 
     InitAutoTurns(GetOptionsDB().Get<int>("auto-advance-n-turns"));
 
-<<<<<<< HEAD
     if (fake_mode_change && !FramebuffersAvailable()) {
         Logger().errorStream() << "Requested fake mode changes, but the framebuffer opengl extension is not available. Ignoring.";
     }
-=======
->>>>>>> 75974940
     m_fsm->initiate();
 }
 
@@ -337,13 +326,8 @@
 #endif
 
     std::vector<std::string> args;
-<<<<<<< HEAD
-    std::string ai_config = GetOptionsDB().GetValueString("ai-config");
-    std::string ai_path = GetOptionsDB().GetValueString("ai-path");
-=======
     std::string ai_config = GetOptionsDB().Get<std::string>("ai-config");
     std::string ai_path = GetOptionsDB().Get<std::string>("ai-path");
->>>>>>> 75974940
     args.push_back("\"" + SERVER_CLIENT_EXE + "\"");
     args.push_back("--resource-dir");
     args.push_back("\"" + GetOptionsDB().Get<std::string>("resource-dir") + "\"");
